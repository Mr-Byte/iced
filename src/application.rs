use crate::{window, Command, Element, Executor, Settings, Subscription};

/// An interactive cross-platform application.
///
/// This trait is the main entrypoint of Iced. Once implemented, you can run
/// your GUI application by simply calling [`run`](#method.run).
///
/// - On native platforms, it will run in its own window.
/// - On the web, it will take control of the `<title>` and the `<body>` of the
///   document.
///
/// An [`Application`] can execute asynchronous actions by returning a
/// [`Command`](struct.Command.html) in some of its methods. If
/// you do not intend to perform any background work in your program, the
/// [`Sandbox`](trait.Sandbox.html) trait offers a simplified interface.
///
/// When using an [`Application`] with the `debug` feature enabled, a debug view
/// can be toggled by pressing `F12`.
///
/// [`Application`]: trait.Application.html
///
/// # Examples
/// [The repository has a bunch of examples] that use the [`Application`] trait:
///
/// - [`clock`], an application that uses the [`Canvas`] widget to draw a clock
/// and its hands to display the current time.
/// - [`download_progress`], a basic application that asynchronously downloads
/// a dummy file of 100 MB and tracks the download progress.
/// - [`events`], a log of native events displayed using a conditional
/// [`Subscription`].
/// - [`pokedex`], an application that displays a random Pokédex entry (sprite
/// included!) by using the [PokéAPI].
/// - [`solar_system`], an animated solar system drawn using the [`Canvas`] widget
/// and showcasing how to compose different transforms.
/// - [`stopwatch`], a watch with start/stop and reset buttons showcasing how
/// to listen to time.
/// - [`todos`], a todos tracker inspired by [TodoMVC].
///
/// [The repository has a bunch of examples]: https://github.com/hecrj/iced/tree/0.1/examples
/// [`clock`]: https://github.com/hecrj/iced/tree/0.1/examples/clock
/// [`download_progress`]: https://github.com/hecrj/iced/tree/0.1/examples/download_progress
/// [`events`]: https://github.com/hecrj/iced/tree/0.1/examples/events
/// [`pokedex`]: https://github.com/hecrj/iced/tree/0.1/examples/pokedex
/// [`solar_system`]: https://github.com/hecrj/iced/tree/0.1/examples/solar_system
/// [`stopwatch`]: https://github.com/hecrj/iced/tree/0.1/examples/stopwatch
/// [`todos`]: https://github.com/hecrj/iced/tree/0.1/examples/todos
/// [`Canvas`]: widget/canvas/struct.Canvas.html
/// [PokéAPI]: https://pokeapi.co/
/// [`Subscription`]: type.Subscription.html
/// [TodoMVC]: http://todomvc.com/
///
/// ## A simple "Hello, world!"
///
/// If you just want to get started, here is a simple [`Application`] that
/// says "Hello, world!":
///
/// ```no_run
/// use iced::{executor, Application, Command, Element, Settings, Text};
///
/// pub fn main() {
///     Hello::run(Settings::default())
/// }
///
/// struct Hello;
///
/// impl Application for Hello {
///     type Executor = executor::Null;
///     type Message = ();
///     type Flags = ();
///
///     fn new(_flags: ()) -> (Hello, Command<Self::Message>) {
///         (Hello, Command::none())
///     }
///
///     fn title(&self) -> String {
///         String::from("A cool application")
///     }
///
///     fn update(&mut self, _message: Self::Message) -> Command<Self::Message> {
///         Command::none()
///     }
///
///     fn view(&mut self) -> Element<Self::Message> {
///         Text::new("Hello, world!").into()
///     }
/// }
/// ```
pub trait Application: Sized {
    /// The [`Executor`] that will run commands and subscriptions.
    ///
    /// The [default executor] can be a good starting point!
    ///
    /// [`Executor`]: trait.Executor.html
    /// [default executor]: executor/struct.Default.html
    type Executor: Executor;

    /// The type of __messages__ your [`Application`] will produce.
    ///
    /// [`Application`]: trait.Application.html
    type Message: std::fmt::Debug + Send;

    /// The data needed to initialize your [`Application`].
    ///
    /// [`Application`]: trait.Application.html
    type Flags;

    /// Initializes the [`Application`] with the flags provided to
    /// [`run`] as part of the [`Settings`].
    ///
    /// Here is where you should return the initial state of your app.
    ///
    /// Additionally, you can return a [`Command`](struct.Command.html) if you
    /// need to perform some async action in the background on startup. This is
    /// useful if you want to load state from a file, perform an initial HTTP
    /// request, etc.
    ///
    /// [`Application`]: trait.Application.html
    /// [`run`]: #method.run.html
    /// [`Settings`]: struct.Settings.html
    fn new(flags: Self::Flags) -> (Self, Command<Self::Message>);

    /// Returns the current title of the [`Application`].
    ///
    /// This title can be dynamic! The runtime will automatically update the
    /// title of your application when necessary.
    ///
    /// [`Application`]: trait.Application.html
    fn title(&self) -> String;

    /// Handles a __message__ and updates the state of the [`Application`].
    ///
    /// This is where you define your __update logic__. All the __messages__,
    /// produced by either user interactions or commands, will be handled by
    /// this method.
    ///
    /// Any [`Command`] returned will be executed immediately in the background.
    ///
    /// [`Application`]: trait.Application.html
    /// [`Command`]: struct.Command.html
    fn update(&mut self, message: Self::Message) -> Command<Self::Message>;

    /// Returns the event [`Subscription`] for the current state of the
    /// application.
    ///
    /// A [`Subscription`] will be kept alive as long as you keep returning it,
    /// and the __messages__ produced will be handled by
    /// [`update`](#tymethod.update).
    ///
    /// By default, this method returns an empty [`Subscription`].
    ///
    /// [`Subscription`]: struct.Subscription.html
    fn subscription(&self) -> Subscription<Self::Message> {
        Subscription::none()
    }

    /// Returns the widgets to display in the [`Application`].
    ///
    /// These widgets can produce __messages__ based on user interaction.
    ///
    /// [`Application`]: trait.Application.html
    fn view(&mut self) -> Element<'_, Self::Message>;

    /// Returns the current [`Application`] mode.
    ///
    /// The runtime will automatically transition your application if a new mode
    /// is returned.
    ///
    /// Currently, the mode only has an effect in native platforms.
    ///
    /// By default, an application will run in windowed mode.
    ///
    /// [`Application`]: trait.Application.html
    fn mode(&self) -> window::Mode {
        window::Mode::Windowed
    }

    /// Runs the [`Application`].
    ///
    /// On native platforms, this method will take control of the current thread
    /// and __will NOT return__.
    ///
    /// It should probably be that last thing you call in your `main` function.
    ///
    /// [`Application`]: trait.Application.html
    fn run(settings: Settings<Self::Flags>)
    where
        Self: 'static,
    {
        #[cfg(not(target_arch = "wasm32"))]
        {
<<<<<<< HEAD
            let glow_settings = iced_glow::Settings {
                default_font: settings.default_font,
                antialiasing: if settings.antialiasing {
                    Some(iced_glow::settings::Antialiasing::MSAAx4)
                } else {
                    None
                },
                ..iced_glow::Settings::default()
            };

            iced_glutin::application::run::<
                Instance<Self>,
                Self::Executor,
                iced_glow::window::Compositor,
            >(settings.into(), glow_settings);
=======
            let renderer_settings = crate::renderer::Settings {
                default_font: settings.default_font,
                antialiasing: if settings.antialiasing {
                    Some(crate::renderer::settings::Antialiasing::MSAAx4)
                } else {
                    None
                },
                ..crate::renderer::Settings::default()
            };

            crate::runtime::application::run::<
                Instance<Self>,
                Self::Executor,
                crate::renderer::window::Compositor,
            >(settings.into(), renderer_settings);
>>>>>>> ab0ee1a8
        }

        #[cfg(target_arch = "wasm32")]
        <Instance<Self> as iced_web::Application>::run(settings.flags);
    }
}

struct Instance<A: Application>(A);

#[cfg(not(target_arch = "wasm32"))]
<<<<<<< HEAD
impl<A> iced_glutin::Program for Instance<A>
where
    A: Application,
{
    type Renderer = iced_glow::Renderer;
=======
impl<A> iced_winit::Program for Instance<A>
where
    A: Application,
{
    type Renderer = crate::renderer::Renderer;
>>>>>>> ab0ee1a8
    type Message = A::Message;

    fn update(&mut self, message: Self::Message) -> Command<Self::Message> {
        self.0.update(message)
    }

    fn view(&mut self) -> Element<'_, Self::Message> {
        self.0.view()
    }
}

#[cfg(not(target_arch = "wasm32"))]
<<<<<<< HEAD
impl<A> iced_glutin::Application for Instance<A>
=======
impl<A> crate::runtime::Application for Instance<A>
>>>>>>> ab0ee1a8
where
    A: Application,
{
    type Flags = A::Flags;

    fn new(flags: Self::Flags) -> (Self, Command<A::Message>) {
        let (app, command) = A::new(flags);

        (Instance(app), command)
    }

    fn title(&self) -> String {
        self.0.title()
    }

    fn mode(&self) -> iced_glutin::Mode {
        match self.0.mode() {
            window::Mode::Windowed => iced_glutin::Mode::Windowed,
            window::Mode::Fullscreen => iced_glutin::Mode::Fullscreen,
        }
    }

    fn subscription(&self) -> Subscription<Self::Message> {
        self.0.subscription()
    }
}

#[cfg(target_arch = "wasm32")]
impl<A> iced_web::Application for Instance<A>
where
    A: Application,
{
    type Executor = A::Executor;
    type Message = A::Message;
    type Flags = A::Flags;

    fn new(flags: Self::Flags) -> (Self, Command<A::Message>) {
        let (app, command) = A::new(flags);

        (Instance(app), command)
    }

    fn title(&self) -> String {
        self.0.title()
    }

    fn update(&mut self, message: Self::Message) -> Command<Self::Message> {
        self.0.update(message)
    }

    fn subscription(&self) -> Subscription<Self::Message> {
        self.0.subscription()
    }

    fn view(&mut self) -> Element<'_, Self::Message> {
        self.0.view()
    }
}<|MERGE_RESOLUTION|>--- conflicted
+++ resolved
@@ -188,23 +188,6 @@
     {
         #[cfg(not(target_arch = "wasm32"))]
         {
-<<<<<<< HEAD
-            let glow_settings = iced_glow::Settings {
-                default_font: settings.default_font,
-                antialiasing: if settings.antialiasing {
-                    Some(iced_glow::settings::Antialiasing::MSAAx4)
-                } else {
-                    None
-                },
-                ..iced_glow::Settings::default()
-            };
-
-            iced_glutin::application::run::<
-                Instance<Self>,
-                Self::Executor,
-                iced_glow::window::Compositor,
-            >(settings.into(), glow_settings);
-=======
             let renderer_settings = crate::renderer::Settings {
                 default_font: settings.default_font,
                 antialiasing: if settings.antialiasing {
@@ -220,7 +203,6 @@
                 Self::Executor,
                 crate::renderer::window::Compositor,
             >(settings.into(), renderer_settings);
->>>>>>> ab0ee1a8
         }
 
         #[cfg(target_arch = "wasm32")]
@@ -231,19 +213,11 @@
 struct Instance<A: Application>(A);
 
 #[cfg(not(target_arch = "wasm32"))]
-<<<<<<< HEAD
-impl<A> iced_glutin::Program for Instance<A>
-where
-    A: Application,
-{
-    type Renderer = iced_glow::Renderer;
-=======
 impl<A> iced_winit::Program for Instance<A>
 where
     A: Application,
 {
     type Renderer = crate::renderer::Renderer;
->>>>>>> ab0ee1a8
     type Message = A::Message;
 
     fn update(&mut self, message: Self::Message) -> Command<Self::Message> {
@@ -256,11 +230,7 @@
 }
 
 #[cfg(not(target_arch = "wasm32"))]
-<<<<<<< HEAD
-impl<A> iced_glutin::Application for Instance<A>
-=======
 impl<A> crate::runtime::Application for Instance<A>
->>>>>>> ab0ee1a8
 where
     A: Application,
 {
@@ -276,10 +246,10 @@
         self.0.title()
     }
 
-    fn mode(&self) -> iced_glutin::Mode {
+    fn mode(&self) -> iced_winit::Mode {
         match self.0.mode() {
-            window::Mode::Windowed => iced_glutin::Mode::Windowed,
-            window::Mode::Fullscreen => iced_glutin::Mode::Fullscreen,
+            window::Mode::Windowed => iced_winit::Mode::Windowed,
+            window::Mode::Fullscreen => iced_winit::Mode::Fullscreen,
         }
     }
 
